# coding=utf-8
""" Module holding batch processing for Earth Engine """
import ee
from . import tools
import os
import functools
import traceback
import time
from .utils import *


def recrusiveDeleteAsset(assetId):
    info = ee.data.getInfo(assetId)
    if info:
        ty = info['type']
        if ty in ['Image', 'FeatureCollection']:
            # setting content to 0 will delete the assetId
            content = 0
        elif ty in ['Folder', 'ImageCollection']:
            try:
                content = ee.data.getList({'id':assetId})
            except Exception as e:
                print(str(e))
                return
        else:
            print("Can't handle {} type yet".format(ty))

<<<<<<< HEAD
def recrusive_delete_asset(assetId):
    info = ee.data.getInfo(assetId)
    if info:
        ty = info['type']
        if ty in ['Image', 'FeatureCollection']:
            # setting content to 0 will delete the assetId
            content = 0
        elif ty in ['Folder', 'ImageCollection']:
            try:
                content = ee.data.getList({'id':assetId})
            except Exception as e:
                print(str(e))
                return
        else:
            print("Can't handle {} type yet".format(ty))

=======
>>>>>>> 56bf04e7
        if content == 0:
            # delete empty colletion and/or folder
            ee.data.deleteAsset(assetId)
        else:
            for asset in content:
                path = asset['id']
                ty = asset['type']
                if ty == 'Image':
                    # print('deleting {}'.format(path))
                    ee.data.deleteAsset(path)
                else:
<<<<<<< HEAD
                    recrusive_delete_asset(path)
=======
                    recrusiveDeleteAsset(path)
>>>>>>> 56bf04e7
            # delete empty collection and/or folder
            ee.data.deleteAsset(assetId)
    else:
        print('{} does not exists or there is another problem'.format(assetId))


def convertDataType(newtype):
    """ Convert an image to the specified data type

    :param newtype: the data type. One of 'float', 'int', 'byte', 'double',
        'Uint8','int8','Uint16', 'int16', 'Uint32','int32'
    :type newtype: str
    :return: a function to map over a collection
    :rtype: function
    """
    def wrap(image):
        TYPES = {'float': image.toFloat,
                 'int': image.toInt,
                 'byte': image.toByte,
                 'double': image.toDouble,
                 'Uint8': image.toUint8,
                 'int8': image.toInt8,
                 'Uint16': image.toUint16,
                 'int16': image.toInt16,
                 'Uint32': image.toUint32,
                 'int32': image.toInt32}
        return TYPES[newtype]()
    return wrap


def createAssets(asset_ids, asset_type, mk_parents):
    """Creates the specified assets if they do not exist.
    This is a fork of the original function in 'ee.data' module with the
    difference that

    - If the asset already exists but the type is different that the one we
      want, raise an error
    - Starts the creation of folders since 'user/username/'

    Will be here until I can pull requests to the original repo

    :param asset_ids: list of paths
    :type asset_ids: list
    :param asset_type: the type of the assets. Options: "ImageCollection" or
        "Folder"
    :type asset_type: str
    :param mk_parents: make the parents?
    :type mk_parents: bool
    :return: A description of the saved asset, including a generated ID

    """
    for asset_id in asset_ids:
        already = ee.data.getInfo(asset_id)
        if already:
            ty = already['type']
            if ty != asset_type:
                raise ValueError("{} is a {}. Can't create asset".format(asset_id, ty))
            print('Asset %s already exists' % asset_id)
            continue
        if mk_parents:
            parts = asset_id.split('/')
            root = "/".join(parts[:2])
            root += "/"
            for part in parts[2:-1]:
                root += part
                if ee.data.getInfo(root) is None:
                    ee.data.createAsset({'type': 'Folder'}, root)
                root += '/'
        return ee.data.createAsset({'type': asset_type}, asset_id)


def downloadFile(url, name, ext):
    """ Download a file from a given url

    :param url: full url
    :type url: str
    :param name: name for the file (can contain a path)
    :type name: str
    :param ext: extension for the file
    :type ext: str
    :return: the created file (closed)
    :rtype: file
    """
    import requests
    response = requests.get(url, stream=True)
    code = response.status_code

    while code != 200:
        if code == 400:
            return None
        response = requests.get(url, stream=True)
        code = response.status_code
        size = response.headers.get('content-length',0)
        if size: print('size:', size)

    with open(name + "." + ext, "wb") as handle:
        for data in response.iter_content():
            handle.write(data)

    return handle


class Image(object):

    @staticmethod
    def toLocal(image, name=None, path=None, scale=None, region=None,
                dimensions=None, toFolder=True, checkExist=True):
        """ Download an Image to your hard drive

        :param image: the image to download
        :type image: ee.Image
        :param path: the path to download the image. If None, it will be
            downloaded to the same folder as the script is
        :type path: str
        :param name: name of the file
        :type name: str
        :param scale: scale of the image to download. If None, tries to get it.
        :type scale: int
        :param region: region to from where to download the image. If None,
            will be the image region
        :type region: ee.Geometry
        :param
        """
        # TODO: checkExist
        # make some imports
        import glob

        try:
            import zipfile
        except:
            raise ValueError(
                'zipfile module not found, install it using '
                '`pip install zipfile`')

        # Reproject image
        # image = image.reproject(ee.Projection('EPSG:4326'))

        name = name if name else image.id().getInfo()

        scale = scale if scale else int(tools.image.minscale(image).getInfo())

        if region:
            region = tools.geometry.getRegion(region)
        else:
            region = tools.geometry.getRegion(image)

        params = {'region': region,
                  'scale': scale}

        if dimensions:
            params = params.update({'dimensions': dimensions})

        url = image.getDownloadURL(params)

        ext = 'zip'

        downloadFile(url, name, ext)

        filename = '{}.{}'.format(name, ext)

        original_filepath = os.path.join(os.getcwd(), filename)

        if path:
            filepath = os.path.join(path, filename)
            os.rename(original_filepath, filepath)
        else:
            path = os.getcwd()
            filepath = os.path.join(path, filename)

        try:
            zip_ref = zipfile.ZipFile(filepath, 'r')

            if toFolder:
                finalpath = os.path.join(path, name)
            else:
                finalpath = path

            zip_ref.extractall(finalpath)
            zip_ref.close()
        except:
            raise

    @staticmethod
    def toAsset(image, assetPath, name=None, to='Folder', scale=None,
                region=None, create=True, dataType='float',
                notebook=False, **kwargs):
        """ This function can create folders and ImageCollections on the fly.
        The rest is the same to Export.image.toAsset. You can pass the same
        params as the original function

        :param image: the image to upload
        :type image: ee.Image
        :param assetPath: path to upload the image (only PATH, without
            filename)
        :type assetPath: str
        :param name: filename for the image (AssetID will be assetPath + name)
        :type name: str
        :param to: where to save the image. Options: 'Folder' or
            'ImageCollection'
        :param region: area to upload. Defualt to the footprint of the first
            image in the collection
        :type region: ee.Geometry.Rectangle or ee.Feature
        :param scale: scale of the image (side of one pixel)
            (Landsat resolution)
        :type scale: int
        :param dataType: as downloaded images **must** have the same data type
            in all bands, you have to set it here. Can be one of: "float",
            "double", "int", "Uint8", "Int8" or a casting function like
            *ee.Image.toFloat*
        :type dataType: str
        :param notebook: display a jupyter notebook widget to monitor the task
        :type notebook: bool
        :return: the tasks
        :rtype: ee.batch.Task
        """
        # Convert data type
        image = convertDataType(dataType)(image)

        # Check if the user is specified in the asset path
        is_user = (assetPath.split('/')[0] == 'users')
        if not is_user:
            user = ee.batch.data.getAssetRoots()[0]['id']
            assetPath = "{}/{}".format(user, assetPath)

        # description = kwargs.get('description', image.id().getInfo())
        # Set scale
        scale = scale if scale else int(tools.image.minscale(image).getInfo())

        if create:
            # Recrusive create path
            path2create = assetPath #  '/'.join(assetPath.split('/')[:-1])
            createAssets([path2create], to, True)

        # Region
        region = tools.geometry.getRegion(region)
        # Name
        name = name if name else image.id().getInfo()
        # Asset ID (Path + name)
        assetId = '/'.join([assetPath, name])
        # Description
        description = name.replace('/','_')
        # Init task
        task = ee.batch.Export.image.toAsset(image, assetId=assetId,
                                             region=region, scale=scale,
                                             description=description,
                                             **kwargs)
        task.start()

        if notebook:
            pass

        return task

    @staticmethod
    def toDriveByFeat(image, collection, property, folder, name=None,
                      scale=1000, dataType="float", **kwargs):
        """ Export an image clipped by features (Polygons). You can use the
        same arguments as the original function ee.batch.export.image.toDrive

        :Parameters:
        :param image: image to clip
        :type image: ee.Image
        :param collection: feature collection
        :type collection: ee.FeatureCollection
        :param property: name of the property of the features to paste in
        the image
        :type property: str
        :param folder: same as ee.Export
        :type folder: str
        :param name: name (suffix) of the resulting image
        :type name: str
        :param scale: same as ee.Export. Default to 1000
        :type scale: int
        :param dataType: as downloaded images **must** have the same data
        type in all
            bands, you have to set it here. Can be one of: "float",
            "double", "int",
            "Uint8", "Int8" or a casting function like *ee.Image.toFloat*
        :type dataType: str

        :return: a list of all tasks (for further processing/checking)
        :rtype: list
        """
        featlist = collection.getInfo()["features"]
        if not name:
            iid = image.id().getInfo()
            if iid:
                name = iid.split("/")[-1]
            else:
                name = 'unknown_image'

        # convert data type
<<<<<<< HEAD
        image = convert_data_type(dataType)(image)
=======
        image = convertDataType(dataType)(image)
>>>>>>> 56bf04e7

        def unpack(thelist):
            unpacked = []
            for i in thelist:
                unpacked.append(i[0])
                unpacked.append(i[1])
            return unpacked

        tasklist = []

        for f in featlist:
            geomlist = unpack(f["geometry"]["coordinates"][0])
            geom = ee.Geometry.Polygon(geomlist)

            feat = ee.Feature(geom)
            dis = f["properties"][property]

            if type(dis) is float:
                disS = str(int(dis))
            elif type(dis) is int:
                disS = str(dis)
            elif type(dis) is str:
                disS = dis
            else:
                print("unknown property's type")
                break

            finalname = "{0}_{1}_{2}".format(name, property, disS)

            task = ee.batch.Export.image.toDrive(
                image=image,
                description=finalname,
                folder=folder,
                fileNamePrefix=finalname,
                region=feat.geometry().bounds().getInfo()["coordinates"],
                scale=scale, **kwargs)

            task.start()
            print("exporting", finalname)
            tasklist.append(task)

        return tasklist


class ImageCollection(object):

    @staticmethod
<<<<<<< HEAD
    def toDrive(col, folder, scale=30, dataType="float", region=None,
                **kwargs):
=======
    def toDrive(collection, folder, namePattern='{id}', scale=30,
                dataType="float", region=None, datePattern=None, **kwargs):
>>>>>>> 56bf04e7
        """ Upload all images from one collection to Google Drive. You can use
        the same arguments as the original function
        ee.batch.export.image.toDrive

<<<<<<< HEAD
        :param col: Collection to upload
        :type col: ee.ImageCollection
=======
        :param collection: Collection to upload
        :type collection: ee.ImageCollection
        :param folder: Google Drive folder to export the images to
        :type folder: str
        :param namePattern: pattern for the name. See make_name function
        :type namePattern: str
>>>>>>> 56bf04e7
        :param region: area to upload. Defualt to the footprint of the first
            image in the collection
        :type region: ee.Geometry.Rectangle or ee.Feature
        :param scale: scale of the image (side of one pixel). Defults to 30
            (Landsat resolution)
        :type scale: int
        :param maxImgs: maximum number of images inside the collection
        :type maxImgs: int
        :param dataType: as downloaded images **must** have the same data type
            in all bands, you have to set it here. Can be one of: "float",
            "double", "int", "Uint8", "Int8" or a casting function like
            *ee.Image.toFloat*
        :type dataType: str
        :param datePattern: pattern for date if specified in namePattern.
            Defaults to 'yyyyMMdd'
        :type datePattern: str
        :return: list of tasks
        :rtype: list
        """
        # empty tasks list
        tasklist = []
        # get region
        region = tools.geometry.getRegion(region)
        # Make a list of images
        img_list = collection.toList(collection.size())

<<<<<<< HEAD
        if region is None:
            region = ee.Image(alist.get(0)).geometry().getInfo()["coordinates"]
        else:
            region = tools.geometry.getRegion(region)

        for idx in range(0, size):
            img = alist.get(idx)
            img = ee.Image(img)
            name = img.id().getInfo().split("/")[-1]

            # convert data type
            img = convert_data_type(dataType)(img)

            task = ee.batch.Export.image.toDrive(image=img,
                                                 description=name,
                                                 folder=folder,
                                                 fileNamePrefix=name,
                                                 region=region,
                                                 scale=scale, **kwargs)
            task.start()
            tasklist.append(task)

        return tasklist
=======
        n = 0
        while True:
            try:
                img = ee.Image(img_list.get(n))

                name = makeName(img, namePattern, datePattern)

                # convert data type
                img = convertDataType(dataType)(img)

                task = ee.batch.Export.image.toDrive(image=img,
                                                     description=name,
                                                     folder=folder,
                                                     fileNamePrefix=name,
                                                     region=region,
                                                     scale=scale, **kwargs)
                task.start()
                tasklist.append(task)
                n += 1
            except Exception as e:
                error = str(e).split(':')
                if error[0] == 'List.get':
                    break
                else:
                    raise e
>>>>>>> 56bf04e7

    @staticmethod
    def toAsset(col, assetPath, scale=30, region=None, create=True,
                verbose=False, **kwargs):
        """ Upload all images from one collection to a Earth Engine Asset.
        You can use the same arguments as the original function
        ee.batch.export.image.toDrive

        :param col: Collection to upload
        :type col: ee.ImageCollection
        :param assetPath: path of the asset where images will go
        :type assetPath: str
        :param region: area to upload. Defualt to the footprint of the first
            image in the collection
        :type region: ee.Geometry.Rectangle or ee.Feature
        :param scale: scale of the image (side of one pixel). Defults to 30
            (Landsat resolution)
        :type scale: int
        :param maxImgs: maximum number of images inside the collection
        :type maxImgs: int
        :param dataType: as downloaded images **must** have the same data type
            in all bands, you have to set it here. Can be one of: "float",
            "double", "int", "Uint8", "Int8" or a casting function like
            *ee.Image.toFloat*
        :type dataType: str
        :return: list of tasks
        :rtype: list
        """
        size = col.size().getInfo()
        alist = col.toList(size)
        tasklist = []

        if create:
            createAssets([assetPath], 'ImageCollection', True)

        if region is None:
            first_img = ee.Image(alist.get(0))
            region = tools.geometry.getRegion(first_img)
            # print(region)
            # region = ee.Image(alist.get(0)).geometry().getInfo()["coordinates"]
        else:
            region = tools.geometry.getRegion(region)

        for idx in range(0, size):
            img = alist.get(idx)
            img = ee.Image(img)
            name = img.id().getInfo().split("/")[-1]

            assetId = assetPath+"/"+name

            task = ee.batch.Export.image.toAsset(image=img,
                                                 assetId=assetId,
                                                 description=name,
                                                 region=region,
                                                 scale=scale, **kwargs)
            task.start()

            if verbose:
                print('Exporting {} to {}'.format(name, assetId))

            tasklist.append(task)

        return tasklist


class FeatureCollection(object):
    @staticmethod
    def toDict(collection, split_at=4000):
        """ Get the FeatureCollection as a dict object """
        size = collection.size()
        condition = size.gte(4999)

        def greater():
            size = collection.size()
            seq = tools.ee_list.sequence(0, size, split_at)
            limits = ee.List.zip(seq.slice(1), seq)

            def over_limits(n):
                n = ee.List(n)
                ini = ee.Number(n.get(0))
                end = ee.Number(n.get(1))
                return ee.FeatureCollection(collection.toList(ini, end))

            return limits.map(over_limits)

        collections = ee.List(
            ee.Algorithms.If(condition,
                             greater(),
                             ee.List([collection])))

        collections_size = collections.size().getInfo()

        col = ee.FeatureCollection(collections.get(0))
        content = col.getInfo()
        feats = content['features']

        for i in range(0, collections_size):
            c = ee.FeatureCollection(collections.get(i))
            content_c = c.getInfo()
            feats_c = content_c['features']
            feats = feats + feats_c

        content['features'] = feats

        return content

    @staticmethod
    def toGeoJSON(collection, name, path=None, split_at=4000):
        """ Export a FeatureCollection to a GeoJSON file

        :param collection: The collection to export
        :type collection: ee.FeatureCollection
        :param name: name of the resulting file
        :type name: str
        :param path: The path where to save the file. If None, will be saved
            in the current folder
        :type path: str
        :param split_at: limit to avoid an EE Exception
        :type split_at: int
        :return: A GeoJSON (.geojson) file.
        :rtype: file
        """
        import json
        import os

        if not path:
            path = os.getcwd()

        # name
        if name[-8:-1] != '.geojson':
            fname = name+'.geojson'

        content = FeatureCollection.toDict(collection, split_at)

        with open(os.path.join(path, fname), 'w') as thefile:
            thefile.write(json.dumps(content))

        return thefile

    @staticmethod
    def toCSV(collection, filename, split_at=4000):
        """ Alternative to download a FeatureCollection as a CSV """
        import csv
        dict = FeatureCollection.toDict(collection, split_at)

        fields = list(dict['columns'].keys())
        fields.append('geometry')

        features = dict['features']

        ext = filename[-4:]
        if ext != '.csv':
            filename += '.csv'

        with open(filename, 'w') as thecsv:
            writer = csv.DictWriter(thecsv, fields)

            writer.writeheader()
            # write rows
            for feature in features:
                properties = feature['properties']
                fid = feature['id']
                geom = feature['geometry']['type']

                # match fields
                properties['system:index'] = fid
                properties['geometry'] = geom

                # write row
                writer.writerow(properties)

            return thecsv

    @staticmethod
    def toLocal(collection, filename, filetype=None, selectors=None):
        """ Download a FeatureCollection to a local file

        :param filetype: The filetype of download, either CSV or JSON.
            Defaults to CSV.
        :param selectors: The selectors that should be used to determine which
            attributes will be downloaded.
        :param filename: The name of the file to be downloaded
        """
        if not filetype:
            filetype = 'CSV'

        url = collection.getDownloadURL(filetype, selectors, filename)
        thefile = downloadFile(url, filename, filetype)
        return thefile


<<<<<<< HEAD
        return thefile

=======
>>>>>>> 56bf04e7
class Execli(object):
    """ Class to hold the methods to retry calls to Earth Engine """

    TRACE = False
    TIMES = 5
    WAIT = 0
    ACTIVE = True

    def execli(self, function):
        """ This function tries to excecute a client side Earth Engine function
            and retry as many times as needed. It is meant to use in cases when
            you cannot access to the original function. See example.

        :param function: the function to call TIMES
        :return: the return of function
        """
        try:
            times = int(self.TIMES)
            wait = int(self.WAIT)
        except:
            print(type(self.TIMES))
            print(type(self.WAIT))
            raise ValueError("'times' and 'wait' parameters must be numbers")

        def wrap(f):
            def wrapper(*args, **kwargs):
                r = range(times)
                for i in r:
                    try:
                        result = f(*args, **kwargs)
                    except Exception as e:
                        print("try n°", i, "ERROR:", e)
                        if self.TRACE:
                            traceback.print_exc()
                        if i < r[-1] and wait > 0:
                            print("waiting {} seconds...".format(str(wait)))
                            time.sleep(wait)
                        elif i == r[-1]:
                            msg = "An error occured tring to excecute " \
                                  "the function '{}'"
                            raise RuntimeError(msg.format(f.__name__))
                    else:
                        return result

            return wrapper
        return wrap(function)

    @staticmethod
    def execli_deco():
        """ This is a decorating function to excecute a client side Earth
        Engine function and retry as many times as needed.
        Parameters can be set by modifing module's variables `_execli_trace`,
        `_execli_times` and `_execli_wait`

        :Example:
        .. code:: python

            from geetools.tools import execli_deco
            import ee


            # TRY TO GET THE INFO OF AN IMAGE WITH DEFAULT PARAMETERS

            @execli_deco()
            def info():
                # THIS IMAGE DOESN'E EXISTE SO IT WILL THROW AN ERROR
                img = ee.Image("wrongparam")

                return img.getInfo()

            # TRY WITH CUSTOM PARAM (2 times 5 seconds and traceback)

            @execli_deco(2, 5, True)
            def info():
                # THIS IMAGE DOESN'E EXISTE SO IT WILL THROW AN ERROR
                img = ee.Image("wrongparam")

                return img.getInfo()

        :param times: number of times it will try to excecute the function
        :type times: int
        :param wait: waiting time to excetue the function again
        :type wait: int
        :param trace: print the traceback
        :type trace: bool
        """
        def wrap(f):
            @functools.wraps(f)
            def wrapper(*args, **kwargs):

                trace = Execli.TRACE
                times = Execli.TIMES
                wait = Execli.WAIT

                r = range(times)
                for i in r:
                    try:
                        result = f(*args, **kwargs)
                    except Exception as e:
                        print("try n°", i, "ERROR:", e)
                        if trace:
                            traceback.print_exc()
                        if i < r[-1] and wait > 0:
                            print("waiting {} seconds...".format(str(wait)))
                            time.sleep(wait)
                        elif i == r[-1]:
                            msg = "An error occured tring to excecute" \
                                  " the function '{}'"
                            raise RuntimeError(msg.format(f.__name__))
                    else:
                        return result

            return wrapper
        if Execli.ACTIVE:
            return wrap
        else:
            def wrap(f):
                def wrapper(*args, **kwargs):
                    return f(*args, **kwargs)
                return wrapper
            return wrap<|MERGE_RESOLUTION|>--- conflicted
+++ resolved
@@ -25,25 +25,6 @@
         else:
             print("Can't handle {} type yet".format(ty))
 
-<<<<<<< HEAD
-def recrusive_delete_asset(assetId):
-    info = ee.data.getInfo(assetId)
-    if info:
-        ty = info['type']
-        if ty in ['Image', 'FeatureCollection']:
-            # setting content to 0 will delete the assetId
-            content = 0
-        elif ty in ['Folder', 'ImageCollection']:
-            try:
-                content = ee.data.getList({'id':assetId})
-            except Exception as e:
-                print(str(e))
-                return
-        else:
-            print("Can't handle {} type yet".format(ty))
-
-=======
->>>>>>> 56bf04e7
         if content == 0:
             # delete empty colletion and/or folder
             ee.data.deleteAsset(assetId)
@@ -55,11 +36,7 @@
                     # print('deleting {}'.format(path))
                     ee.data.deleteAsset(path)
                 else:
-<<<<<<< HEAD
-                    recrusive_delete_asset(path)
-=======
                     recrusiveDeleteAsset(path)
->>>>>>> 56bf04e7
             # delete empty collection and/or folder
             ee.data.deleteAsset(assetId)
     else:
@@ -352,11 +329,7 @@
                 name = 'unknown_image'
 
         # convert data type
-<<<<<<< HEAD
-        image = convert_data_type(dataType)(image)
-=======
         image = convertDataType(dataType)(image)
->>>>>>> 56bf04e7
 
         def unpack(thelist):
             unpacked = []
@@ -404,28 +377,18 @@
 class ImageCollection(object):
 
     @staticmethod
-<<<<<<< HEAD
-    def toDrive(col, folder, scale=30, dataType="float", region=None,
-                **kwargs):
-=======
     def toDrive(collection, folder, namePattern='{id}', scale=30,
                 dataType="float", region=None, datePattern=None, **kwargs):
->>>>>>> 56bf04e7
         """ Upload all images from one collection to Google Drive. You can use
         the same arguments as the original function
         ee.batch.export.image.toDrive
 
-<<<<<<< HEAD
-        :param col: Collection to upload
-        :type col: ee.ImageCollection
-=======
         :param collection: Collection to upload
         :type collection: ee.ImageCollection
         :param folder: Google Drive folder to export the images to
         :type folder: str
         :param namePattern: pattern for the name. See make_name function
         :type namePattern: str
->>>>>>> 56bf04e7
         :param region: area to upload. Defualt to the footprint of the first
             image in the collection
         :type region: ee.Geometry.Rectangle or ee.Feature
@@ -452,31 +415,6 @@
         # Make a list of images
         img_list = collection.toList(collection.size())
 
-<<<<<<< HEAD
-        if region is None:
-            region = ee.Image(alist.get(0)).geometry().getInfo()["coordinates"]
-        else:
-            region = tools.geometry.getRegion(region)
-
-        for idx in range(0, size):
-            img = alist.get(idx)
-            img = ee.Image(img)
-            name = img.id().getInfo().split("/")[-1]
-
-            # convert data type
-            img = convert_data_type(dataType)(img)
-
-            task = ee.batch.Export.image.toDrive(image=img,
-                                                 description=name,
-                                                 folder=folder,
-                                                 fileNamePrefix=name,
-                                                 region=region,
-                                                 scale=scale, **kwargs)
-            task.start()
-            tasklist.append(task)
-
-        return tasklist
-=======
         n = 0
         while True:
             try:
@@ -502,7 +440,6 @@
                     break
                 else:
                     raise e
->>>>>>> 56bf04e7
 
     @staticmethod
     def toAsset(col, assetPath, scale=30, region=None, create=True,
@@ -694,11 +631,6 @@
         return thefile
 
 
-<<<<<<< HEAD
-        return thefile
-
-=======
->>>>>>> 56bf04e7
 class Execli(object):
     """ Class to hold the methods to retry calls to Earth Engine """
 
