# coding=utf-8
""" Tools for Earth Engine ee.List objects """

import ee


def replaceDict(eelist, to_replace):
    """ Replace many elements of a Earth Engine List object using a dictionary

        **EXAMPLE**

    .. code:: python

        list = ee.List(["one", "two", "three", 4])
        newlist = replace_many(list, {"one": 1, 4:"four"})

        print newlist.getInfo()

    >> [1, "two", "three", "four"]

    :param to_replace: values to replace
    :type to_replace: dict
    :return: list with replaced values
    :rtype: ee.List
    """
    eelist = ee.List(eelist)
    to_replace = ee.Dictionary(to_replace)
    keys = to_replace.keys()
    def wrap(el):
        # Convert to String
        elstr = ee.Algorithms.String(el)
        condition = ee.List(keys).indexOf(elstr)
        return ee.Algorithms.If(condition.neq(-1), to_replace.get(elstr), el)
    return eelist.map(wrap)


def intersection(eelist, intersect):
    """ Find matching values. If ee_list1 has duplicated values that are
    present on ee_list2, all values from ee_list1 will apear in the result

    :param intersect: the other Earth Engine List
    :return: list with the intersection (matching values)
    :rtype: ee.List
    """
    eelist = ee.List(eelist)
    intersect = ee.List(intersect)
    newlist = ee.List([])
    def wrap(element, first):
        first = ee.List(first)

        return ee.Algorithms.If(intersect.contains(element),
                                first.add(element), first)

    return ee.List(eelist.iterate(wrap, newlist))


def difference(eelist, to_compare):
    """ Difference between two earth engine lists

    :param ee_list2: the other list
    :return: list with the values of the difference
    :rtype: ee.List
    """
    return eelist.removeAll(to_compare).add(to_compare.removeAll(eelist)) \
        .flatten()


def removeDuplicates(eelist):
    """ Remove duplicated values from a EE list object """
    # TODO: See ee.List.distinct()
    newlist = ee.List([])
    def wrap(element, init):
        init = ee.List(init)
        contained = init.contains(element)
        return ee.Algorithms.If(contained, init, init.add(element))
    return ee.List(eelist.iterate(wrap, newlist))


def getFromDict(eelist, values):
    """ Get a list of Dict's values from a list object. Keys must be unique

    :param values: dict to get the values for list's keys
    :type values: ee.Dictionary
    :return: a list of values
    :rtype: ee.List
    """
    values = ee.Dictionary(values) if isinstance(values, dict) else values

    empty = ee.List([])

    def wrap(el, first):
        f = ee.List(first)
        cond = values.contains(el)
        return ee.Algorithms.If(cond, f.add(values.get(el)), f)

    values = ee.List(eelist.iterate(wrap, empty))
    return values


def sequence(ini, end, step=1):
    """ Create a sequence from ini to end by step. Similar to
    ee.List.sequence, but if end != last item then adds the end to the end
    of the resuting list
    """
    end = ee.Number(end)
    if step == 0:
        step = 1
    amplitude = end.subtract(ini)
    mod = ee.Number(amplitude).mod(step)
    seq = ee.List.sequence(ini, end, step)
    condition = mod.neq(0)
    final = ee.Algorithms.If(condition, seq.add(end), seq)
    return ee.List(final)


def removeIndex(list, index):
<<<<<<< HEAD
=======
    """ Remove an element by its index """
>>>>>>> 56bf04e7
    list = ee.List(list)
    index = ee.Number(index)
    size = list.size()

    def allowed():
        def zerof(list):
            return list.slice(1, list.size())

        def rest(list, index):
            list = ee.List(list)
            index = ee.Number(index)
            last = index.eq(list.size())

            def lastf(list):
                return list.slice(0, list.size().subtract(1))

            def restf(list, index):
                list = ee.List(list)
                index = ee.Number(index)
                first = list.slice(0, index)
                return first.cat(list.slice(index.add(1), list.size()))

            return ee.List(ee.Algorithms.If(last, lastf(list), restf(list, index)))

        return ee.List(ee.Algorithms.If(index, rest(list, index), zerof(list)))

    condition = index.gte(size).Or(index.lt(0))

    return ee.List(ee.Algorithms.If(condition, -1, allowed()))<|MERGE_RESOLUTION|>--- conflicted
+++ resolved
@@ -114,10 +114,7 @@
 
 
 def removeIndex(list, index):
-<<<<<<< HEAD
-=======
     """ Remove an element by its index """
->>>>>>> 56bf04e7
     list = ee.List(list)
     index = ee.Number(index)
     size = list.size()
