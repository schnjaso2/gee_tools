# coding=utf-8
"""
Tools for ee.Image
"""
from __future__ import absolute_import
import ee
import ee.data
import math
from . import ee_list
from ..utils import castImage


def _add_suffix_prefix(image, value, option, bands=None):
    """ Internal function to handle addPrefix and addSuffix """
    if bands:
        bands = ee.List(bands)

    addon = ee.String(value)

    allbands = image.bandNames()
    bands_ = ee.List(ee.Algorithms.If(bands, bands, allbands))

    def over_bands(band, first):
        all = ee.List(first)
        options = ee.Dictionary({
            'suffix': ee.String(band).cat(addon),
            'prefix': addon.cat(ee.String(band))
        })
        return all.replace(band, ee.String(options.get(option)))

    newbands = bands_.iterate(over_bands, allbands)
    newbands = ee.List(newbands)
    return image.select(allbands, newbands)


def addSuffix(image, suffix, bands=None):
    """ Add a suffix to the specified bands

    :param suffix: the value to add as a suffix
    :type suffix: str
    :param bands: the bands to apply the suffix. If None, suffix will fill
        all bands
    :type bands: list
    :rtype: ee.Image
    """
    return _add_suffix_prefix(image, suffix, 'suffix', bands)


def addPrefix(image, prefix, bands=None):
    """ Add a prefix to the specified bands

    :param prefix: the value to add as a prefix
    :type prefix: str
    :param bands: the bands to apply the prefix. If None, prefix will fill
        all bands
    :type bands: list
    :rtype: ee.Image
    """
    return _add_suffix_prefix(image, prefix, 'prefix', bands)


def _add_suffix_prefix(image, value, option, bands=None):
    """ Internal function to handle addPrefix and addSuffix """
    if bands:
        bands = ee.List(bands)

    addon = ee.String(value)

    allbands = image.bandNames()
    bands_ = ee.List(ee.Algorithms.If(bands, bands, allbands))

    def over_bands(band, first):
        all = ee.List(first)
        options = ee.Dictionary({
            'suffix': ee.String(band).cat(addon),
            'prefix': addon.cat(ee.String(band))
        })
        return all.replace(band, ee.String(options.get(option)))

    newbands = bands_.iterate(over_bands, allbands)
    newbands = ee.List(newbands)
    return image.select(allbands, newbands)


def addSuffix(image, suffix, bands=None):
    """ Add a suffix to the specified bands

    :param suffix: the value to add as a suffix
    :type suffix: str
    :param bands: the bands to apply the suffix. If None, suffix will fill
        all bands
    :type bands: list
    :rtype: ee.Image
    """
    return _add_suffix_prefix(image, suffix, 'suffix', bands)


def addPrefix(image, prefix, bands=None):
    """ Add a prefix to the specified bands

    :param prefix: the value to add as a prefix
    :type prefix: str
    :param bands: the bands to apply the prefix. If None, prefix will fill
        all bands
    :type bands: list
    :rtype: ee.Image
    """
    return _add_suffix_prefix(image, prefix, 'prefix', bands)


def empty(value=0, names=None, from_dict=None):
    """ Create a constant image with the given band names and value, and/or
    from a dictionary of {name: value}

    :param names: list of names
    :type names: ee.List or list
    :param value: value for every band of the resulting image
    :type value: int or float
    :param from_dict: {name: value}
    :type from_dict: dict
    :rtype: ee.Image
    """
    image = ee.Image.constant(0)
    bandnames = ee.List([])
    if names:
        bandnames = names if isinstance(names, ee.List) else ee.List(names)
        def bn(name, img):
            img = ee.Image(img)
            newi = ee.Image(value).select([0], [name])
            return img.addBands(newi)
        image = ee.Image(bandnames.iterate(bn, image)) \
            .select(bandnames)

    if from_dict:
        bandnames = bandnames.cat(ee.List(from_dict.keys()))
        for name, value in from_dict.items():
            i = ee.Image(value).select([0], [name])
            image = image.addBands(i).select(bandnames)

    if not from_dict and not names:
        image = ee.Image.constant(value)

    return image


def emptyBackground(image, value=0):
    """ Make all background pixels (not only masked, but all over the world)
    take the parsed value """
    bnames = image.bandNames()
    emp = empty(value, bnames)
    return ee.Image(emp.where(image, image).copyProperties(
        source=image, properties=image.propertyNames()))


def getValue(image, point, scale=None, side="server"):
    """ Return the value of all bands of the image in the specified point

    :param img: Image to get the info from
    :type img: ee.Image
    :param point: Point from where to get the info
    :type point: ee.Geometry.Point
    :param scale: The scale to use in the reducer. It defaults to 10 due to the
        minimum scale available in EE (Sentinel 10m)
    :type scale: int
    :param side: 'server' or 'client' side
    :type side: str
    :return: Values of all bands in the ponit
    :rtype: ee.Dictionary or dict
    """
    if scale:
        scale = int(scale)
    else:
        scale = 1

    type = point.getInfo()["type"]
    if type != "Point":
        raise ValueError("Point must be ee.Geometry.Point")

    result = image.reduceRegion(ee.Reducer.first(), point, scale)

    if side == 'server':
        return result
    elif side == 'client':
        return result.getInfo()
    else:
        raise ValueError("side parameter must be 'server' or 'client'")


def _addMultiBands(img, *imgs):
    """ Image.addBands for many images. All bands from all images will be
    put together, so if there is one band with the same name in different
    images, the first occurrence will keep the name and the rest will have a
    number suffix ({band}_1, {band}_2, etc)

    :param imgs: images to add bands
    :type imgs: tuple
    :rtype: ee.Image
    """
    for i in imgs:
        img = img.addBands(i)
    return img


def addMultiBands(image, imageList):
    """ Image.addBands for many images. All bands from all images will be
    put together, so if there is one band with the same name in different
    images, the first occurrence will keep the name and the rest will have a
    number suffix ({band}_1, {band}_2, etc)

    :param image: images to add bands
    :param imageList: a list of images
    :type imageList: ee.List
    :rtype: ee.Image
    """
    def iteration(img, ini):
        ini = ee.Image(ini)
        img = ee.Image(img)
        return ini.addBands(img)

    return imageList.iterate(iteration, image)


def renameDict(image, names):
    """ Renames bands of images using a dict

    :param names: matching names where key is original name and values the
        new name
    :type names: dict
    :rtype: ee.Image

    :EXAMPLE:

    .. code:: python

        image = ee.Image("LANDSAT/LC8_L1T_TOA_FMASK/LC82310902013344LGN00")
        p = ee.Geometry.Point(-71.72029495239258, -42.78997046797438)

        i = rename_bands({"B1":"BLUE", "B2":"GREEN"})

        print get_value(image, p)
        print get_value(i, p)

    >> {u'B1': 0.10094200074672699, u'B2': 0.07873955368995667, u'B3': 0.057160500437021255}
    >> {u'BLUE': 0.10094200074672699, u'GREEN': 0.07873955368995667, u'B3': 0.057160500437021255}
    """
    bandnames = image.bandNames()
    newnames = ee_list.replaceDict(bandnames, names)
    return image.select(bandnames, newnames)


def removeBands(image, bands):
    """ Remove the specified bands from an image """
    bnames = image.bandNames()
    bands = ee.List(bands)
    inter = ee_list.intersection(bnames, bands)
    diff = bnames.removeAll(inter)
    return image.select(diff)


<<<<<<< HEAD
def parametrize(image, range_from, range_to, bands=None):
    """ Parametrize from a original known range to a fixed new range
=======
def parametrize(image, range_from, range_to, bands=None, drop=False):
    """ Parametrize from a original **known** range to a fixed new range
>>>>>>> 56bf04e7

    :param range_from: Original range. example: (0, 5000)
    :type range_from: tuple
    :param range_to: Fixed new range. example: (500, 1000)
    :type range_to: tuple
    :param bands: bands to parametrize. If *None* all bands will be
        parametrized.
    :type bands: list
    :param drop: drop the bands that will not be parametrized
    :type drop: bool

    :return: the parsed image with the parsed bands parametrized
    :rtype: ee.Image
    """
    original_range = range_from if isinstance(range_from, ee.List) \
        else ee.List(range_from)

    final_range = range_to if isinstance(range_to, ee.List) \
        else ee.List(range_to)

    # original min and max
    min0 = ee.Image.constant(original_range.get(0))
    max0 = ee.Image.constant(original_range.get(1))

    # range from min to max
    rango0 = max0.subtract(min0)

    # final min max images
    min1 = ee.Image.constant(final_range.get(0))
    max1 = ee.Image.constant(final_range.get(1))

    # final range
    rango1 = max1.subtract(min1)

    # all bands
    all = image.bandNames()

    # bands to parametrize
    if bands:
        bands_ee = ee.List(bands)
    else:
        bands_ee = image.bandNames()

    inter = ee_list.intersection(bands_ee, all)
    diff = ee_list.difference(all, inter)
    image_ = image.select(inter)

    # Percentage corresponding to the actual value
    percent = image_.subtract(min0).divide(rango0)

    # Taking count of the percentage of the original value in the original
    # range compute the final value corresponding to the final range.
    # Percentage * final_range + final_min

    final = percent.multiply(rango1).add(min1)

    if not drop:
        # Add the rest of the bands (no parametrized)
        final = image.select(diff).addBands(final)

    # return passProperty(image, final, 'system:time_start')
    return ee.Image(final.copyProperties(source=image))


def sumBands(image, name="sum", bands=None):
    """ Adds all *bands* values and puts the result on *name*.

    There are 2 ways to use it:

    .. code:: python

        img = ee.Image("LANDSAT/LC8_L1T_TOA_FMASK/LC82310902013344LGN00")
        newimg = Image.sumBands(img, "added_bands", ("B1", "B2", "B3"))

    :param name: name for the band that contains the added values of bands
    :type name: str
    :param bands: names of the bands to be added. If None (default) it sums
        all bands
    :type bands: tuple
    :return: the parsed image with one additional band with the sum of `bands`
    :rtype: ee.Image
    """
    band_names = image.bandNames()
    if bands is None:
        bn = band_names
    else:
        bn = ee.List(list(bands))

    nim = ee.Image(0).select([0], [name])

    # TODO: check if passed band names are in band names # DONE
    def sum_bands(n, ini):
        condition = ee.List(band_names).contains(n)
        return ee.Algorithms.If(condition,
                                ee.Image(ini).add(image.select([n])),
                                ee.Image(ini))

    newimg = ee.Image(bn.iterate(sum_bands, nim))

    return image.addBands(newimg)


def replace(image, to_replace, to_add):
    """ Replace one band of the image with a provided band

    :param to_replace: name of the band to replace. If the image hasn't got
        that band, it will be added to the image.
    :type to_replace: str
    :param to_add: Image (one band) containing the band to add. If an Image
        with more than one band is provided, it uses the first band.
    :type to_add: ee.Image
    :return: Same Image provided with the band replaced
    :rtype: ee.Image
    """
    # TODO: see Image.addBands({overwrite:True})
    band = to_add.select([0])
    bands = image.bandNames()
    resto = bands.remove(to_replace)
    img_resto = image.select(resto)
    img_final = img_resto.addBands(band)
    return img_final


def addConstantBands(image, value=None, *names, **pairs):
    """ Adds bands with a constant value

    :param names: final names for the additional bands
    :type names: str
    :param value: constant value
    :type value: int or float
    :param pairs: keywords for the bands (see example)
    :type pairs: int or float
    :return: the function for ee.ImageCollection.map()
    :rtype: function

    :Example:

    .. code:: python

        from geetools.tools import addConstantBands
        import ee

        col = ee.ImageCollection(ID)

        # Option 1 - arguments
        addC = addConstantBands(0, "a", "b", "c")
        newcol = col.map(addC)

        # Option 2 - keyword arguments
        addC = addConstantBands(a=0, b=1, c=2)
        newcol = col.map(addC)

        # Option 3 - Combining
        addC = addC = addConstantBands(0, "a", "b", "c", d=1, e=2)
        newcol = col.map(addC)
    """
    from functools import reduce

    # check type of value
    # is_val_n = type(value) is int or type(value) is float
    is_val_n = isinstance(value, (int, float))

    if is_val_n and names:
        list1 = [ee.Image.constant(value).select([0], [n]) for n in names]
    else:
        list1 = []

    if pairs:
        list2 = [ee.Image.constant(val).select([0], [key]) for key, val \
                 in pairs.items()]
    else:
        list2 = []

    if list1 or list2:
        lista_img = list1 + list2
    elif value is None:
        raise ValueError("Parameter 'value' must be a number")
    else:
        return addConstantBands(image, value, "constant")

    img_final = reduce(lambda x, y: x.addBands(y), lista_img)

    return ee.Image(image).addBands(ee.Image(img_final))


def minscale(image):
    """ Get the minimal scale of an Image, looking at all Image's bands.
    For example if:
        B1 = 30
        B2 = 60
        B3 = 10
    the function will return 10

    :return: the minimal scale
    :rtype: ee.Number
    """
    bands = image.bandNames()

    first = image.select([ee.String(bands.get(0))])
    ini = ee.Number(first.projection().nominalScale())

    def wrap(name, i):
        i = ee.Number(i)
        scale = ee.Number(image.select([name]).projection().nominalScale())
        condition = scale.lte(i)
        newscale = ee.Algorithms.If(condition, scale, i)
        return newscale

    return ee.Number(bands.slice(1).iterate(wrap, ini))


def computeBits(image, start, end, newName):
    """ Compute the bits of an image

    :param start: start bit
    :type start: int
    :param end: end bit
    :type end: int
    :param newName: new name for the band
    :type newName: str
    :return: A function which single argument is the image and returns a single
        band image of the extracted bits, giving the band a new name
    :rtype: function
    """
    pattern = ee.Number(0)
    start = ee.Number(start).toInt()
    end = ee.Number(end).toInt()
    newName = ee.String(newName)

    seq = ee.List.sequence(start, end)

    def toiterate(element, ini):
        ini = ee.Number(ini)
        bit = ee.Number(2).pow(ee.Number(element))
        return ini.add(bit)

    patt = seq.iterate(toiterate, pattern)

    patt = ee.Number(patt).toInt()

    good_pix = image.select([0], [newName]).toInt() \
        .bitwiseAnd(patt).rightShift(start)
    return good_pix.toInt()


def passProperty(image, to, properties):
    """ Pass properties from one image to another

    :param img_with: image that has the properties to tranpass
    :type img_with: ee.Image
    :param img_without: image that will recieve the properties
    :type img_without: ee.Image
    :param properties: properies to transpass
    :type properties: list
    :return: the image with the new properties
    :rtype: ee.Image
    """
    for prop in properties:
        p = image.get(prop)
        to = to.set(prop, p)
    return to


def goodPix(image, retain=None, drop=None, name='good_pix'):
    """ Get a 'good pixels' bands from the image's bands that retain the good
    pixels and drop the bad pixels. It will first retain the retainable bands
    and then drop the droppable ones

    :param image: the image
    :type image: ee.Image
    :param retain: names of the bands that hold good (want to retain) pixels,
        for example, a good quality band
    :type retain: tuple
    :param drop: names of the bands that hold bad (want to drop) pixels, for
        example a cloud mask band
    :type drop: tuple
    :param name: name for the resulting band
    :type name: str
    :rtype: ee.Image
    """
    to_retain = ee.List(retain)
    to_drop = ee.List(drop)

    def make_or(bandname, ini):
        ini = ee.Image(ini)
        band = image.select(bandname)
        return ini.Or(band)

    final_retain = ee.Image(to_retain.iterate(make_or, empty(0)))
    final_drop = ee.Image(to_drop.iterate(make_or, empty(0)))

    # not bad but not good (retain)
    not_bad_not_good = final_drop.And(final_retain)

    final = not_bad_not_good.bitwiseXor(final_drop)

    return final.select([0], [name])


def toGrid(image, size=1, band=None, geometry=None):
    """ Create a grid from pixels in an image. Results may depend on the image
    projection. Work fine in Landsat imagery.

    IMPORTANT: This grid is not perfect, it can be misplaced and have some
    holes due to projection.

    :param image: the image
    :type image: ee.Image
    :param size: the size of each cell, according to:
        - 1: 1 pixel
        - 2: 9 pixels (3x3)
        - 3: 25 pixels (5x5)
        - and so on..
    :type size: int
    :param band: the band to get the projection (and so, the scale) from. If
        None, the first one will be used
    :type band: str
    :param geometry: the geometry where the grid will be computed. If the image
        is unbounded this parameter must be set in order to work. If None,
        the image geometry will be used if not unbounded.
    :type geometry: ee.Geometry or ee.Feature
    """
    band = band if band else 0
    iband = image.select(band)

    if geometry:
        if isinstance(geometry, ee.Feature):
            geometry = geometry.geometry()
    else:
        geometry = image.geometry()

    projection = iband.projection()
    scale = projection.nominalScale()
    scale = scale.multiply((int(size)*2)-1)
    buffer = scale.divide(2)

    # get coordinates image
    latlon = ee.Image.pixelLonLat().reproject(projection)

    # put each lon lat in a list
    coords = latlon.select(['longitude', 'latitude'])

    coords = coords.reduceRegion(
        reducer= ee.Reducer.toList(),
        geometry= geometry.buffer(scale),
        scale= scale)

    # get lat & lon
    lat = ee.List(coords.get('latitude'))
    lon = ee.List(coords.get('longitude'))

    # zip them. Example: zip([1, 3],[2, 4]) --> [[1, 2], [3,4]]
    point_list = lon.zip(lat)

    def over_list(p):
        p = ee.List(p)
        point = ee.Geometry.Point(p).buffer(buffer).bounds()
        return ee.Feature(point)

    # make grid
    fc = ee.FeatureCollection(point_list.map(over_list))

    return fc


<<<<<<< HEAD
=======
def renamePattern(image, pattern, bands=None):
    """ Rename the bands of the parsed image with the given pattern

    :param image:
    :param pattern: the special keyword `{band}` will be replaced with the
        actual band name. Spaces will be replaced with underscore. It also will
        be trimmed
    :param bands: the bands to rename. If None it'll rename all the bands
    :return:
    """
    allbands = image.bandNames()

    pattern = ee.String(pattern)
    selected = image.select(bands) if bands else image

    pattern = pattern.trim().split(' ').join('_')

    bands_to_replace = selected.bandNames()

    def wrap(name):
        condition = pattern.index('{band}').gt(0)

        return ee.String(ee.Algorithms.If(
            condition,
            pattern.replace('{band}', ee.String(name)),
            ee.String(name)))

    newbands = bands_to_replace.map(wrap)

    new_allbands = ee_list.replaceDict(
        allbands, ee.Dictionary.fromLists(bands_to_replace, newbands))

    return image.select(allbands, new_allbands)


def gaussFunction(image, band, range_min=None, range_max=None, mean=0,
                  std=None, output_min=None, output_max=1, stretch=1,
                  region=None, scale=None, name='gauss', **kwargs):
    """ Apply the Guassian function to an Image.
    https://en.wikipedia.org/wiki/Gaussian_function

    :param band: the name of the band to use
    :type band: str
    :param range_min: the minimum pixel value in the parsed band. If None, it
        will be computed
    :param range_max: the maximum pixel value in the parsed band. If None, it
        will be computed
    :param mean: the position of the center of the peak. Defaults to 0
    :type mean: int or float
    :param std: the standard deviation value. Defaults to range/4
    :type std: int or float
    :param output_max: height of the curve's peak
    :type output_max: int or float
    :param output_min: the desired minimum of the curve
    :type output_min: int or float
    :param stretch: a stretching value. As bigger as stretch
    :type stretch: int or float
    :param name: name of the resulting band
    :type name: strmax
    """
    image = image.select(band)

    if not region:
        region = image.geometry()

    if not scale:
        scale = image.projection().nominalScale()

    if range_min is None and range_max is None:
        minmax = image.reduceRegion(reducer=ee.Reducer.minMax(),
                                    geometry=region, scale=scale, **kwargs)
        minname = '{}_min'.format(band)
        maxname = '{}_max'.format(band)

        range_min = ee.Image.constant(minmax.get(minname))
        range_max = ee.Image.constant(minmax.get(maxname))

    elif range_min is None:
        minmax = image.reduceRegion(reducer=ee.Reducer.min(),
                                    geometry=region, scale=scale, **kwargs)
        range_min = ee.Image.constant(minmax.get(band))
        range_max = castImage(range_max)

    elif range_max is None:
        minmax = image.reduceRegion(reducer=ee.Reducer.max(),
                                    geometry=region, scale=scale, **kwargs)
        range_max = ee.Image.constant(minmax.get(band))
        range_min = castImage(range_min)
    else:
        range_max = castImage(range_max)
        range_min = castImage(range_min)

    mean = castImage(mean)

    if std is None:
        std = range_max.subtract(range_min).divide(4)
    else:
        std = castImage(std)

    output_min = castImage(output_min)
    output_max = castImage(output_max)
    stretch = castImage(stretch)

    def compute_gauss(img):
        result = ee.Image().expression(
            'exp(((val-mean)**2)/(-2*(std**2))*(abs(stretch)))*max',
            {'val': img,
             'mean': mean,
             'std': std,
             'max': output_max,
             'stretch': stretch
             })
        return result

    no_parametrized = compute_gauss(image)

    if output_min is None:
        return no_parametrized.rename(name)
    else:
        min_result = compute_gauss(range_min)
        max_result = compute_gauss(range_max)
        min_result_final = min_result.min(max_result)

        parametrized = ee.Image().expression(
            '(value-min_result)/(max-min_result)*(max-min)+min',
            {'value': no_parametrized,
             'min_result': min_result_final,
             'max': output_max,
             'min': output_min
             })
        return parametrized.rename(name)


def normalDistribution(image, band, mean=None, std=None, region=None,
                       scale=None, name='normal_distribution', **kwargs):
    """ Compute a Normal Distribution using the Gaussian Function """
    pi = ee.Number(math.pi)

    image = image.select(band)

    if mean is None:
        mean = image.reduceRegion(reducer=ee.Reducer.mean(),
                                  geometry=region, scale=scale, **kwargs)
        mean = ee.Image.constant(mean.get(band))
    else:
        mean = castImage(mean)

    if std is None:
        std = image.reduceRegion(reducer=ee.Reducer.stdDev(),
                                 geometry=region, scale=scale, **kwargs)
        std = ee.Image.constant(std.get(band))
    else:
        std = castImage(std)

    output_max = ee.Image(1)\
                   .divide(std.multiply(ee.Image(2).multiply(pi).sqrt()))

    return gaussFunction(image, band, mean=mean, std=std,
                         output_max=output_max, name=name, **kwargs)


def linearFunction(image, band, range_min=None, range_max=None, mean=None,
                   output_min=None, output_max=None, name='linear_function',
                   region=None, scale=None, **kwargs):
    """ Apply a linear function over one image band using the following
    formula:

    - a = abs(val-mean)
    - b = output_max-output_min
    - c = abs(range_max-mean)
    - d = abs(range_min-mean)
    - e = max(c, d)

    f(x) = a*(-1)*(b/e)+output_max

    :param band: the band to process
    :param range_min: the minimum pixel value in the parsed band. If None, it
        will be computed over the parsed region (heavy process that can fail)
    :param range_max: the maximum pixel value in the parsed band. If None, it
        will be computed over the parsed region (heavy process that can fail)
    :param output_min: the minimum value that will take the resulting band.
    :param output_max: the minimum value that will take the resulting band.
    :param mean: the value on the given range that will take the `output_max`
        value
    :param name: the name of the resulting band
    :param region: the region to reduce over if no `range_min` and/or no
        `range_max` has been parsed
    :param scale: the scale that will be use for reduction if no `range_min`
        and/or no `range_max` has been parsed
    :param kwargs: extra arguments for the reduction: crs, crsTransform,
        bestEffort, maxPixels, tileScale.
    :return: a one band image that results of applying the linear function
        over every pixel in the image
    :rtype: ee.Image
    """
    image = image.select(band)

    if not region:
        region = image.geometry()

    if not scale:
        scale = image.projection().nominalScale()

    if range_min is None and range_max is None:
        minmax = image.reduceRegion(reducer=ee.Reducer.minMax(),
                                    geometry=region, scale=scale, **kwargs)
        minname = '{}_min'.format(band)
        maxname = '{}_max'.format(band)

        imin = ee.Image.constant(minmax.get(minname))
        imax = ee.Image.constant(minmax.get(maxname))

    elif range_min is None:
        minmax = image.reduceRegion(reducer=ee.Reducer.min(),
                                    geometry=region, scale=scale, **kwargs)
        imin = ee.Image.constant(minmax.get(band))
        imax = castImage(range_max)

    elif range_max is None:
        minmax = image.reduceRegion(reducer=ee.Reducer.max(),
                                    geometry=region, scale=scale, **kwargs)
        imax = ee.Image.constant(minmax.get(band))
        imin = castImage(range_min)
    else:
        imax = castImage(range_max)
        imin = castImage(range_min)

    if mean is None:
        imean = imax
    else:
        imean = castImage(mean)

    if output_max is None:
        output_max = imax

    if output_min is None:
        output_min = imin

    a = imax.subtract(imean).abs()
    b = imin.subtract(imean).abs()
    t = a.max(b)

    result = ee.Image().expression(
        'abs(val-mean)*(-1)*((max-min)/t)+max',
        {'val': image,
         'mean': imean,
         't': t,
         'imin': imin,
         'max': output_max,
         'min': output_min
         })

    return result.rename(name)


>>>>>>> 56bf04e7
class Mapping(object):
    """ Mapping functions to map over ImageCollections """

    # TODO: should be possible to make a general method to map any function
    # that starts with an image

    @staticmethod
    def parametrize(range_from, range_to, bands=None):
        """ Parametrize from a original known range to a fixed new range

        :Parameters:
        :param range_from: Original range. example: (0, 5000)
        :type range_from: tuple
        :param range_to: Fixed new range. example: (500, 1000)
        :type range_to: tuple
        :param bands: bands to parametrize. If *None* all bands will be
        parametrized.
        :type bands: list

        :return: Function to use in map() or alone
        :rtype: function
        """
        def wrap(img):
            return parametrize(img, range_from, range_to, bands)
        return wrap

    @staticmethod
    def renameDict(names):
        """ Renames bands of images using a dict. Can be used in one image or
            in a collection

        :param names: matching names where key is original name and values the
            new name
        :type names: dict
        :return: a function to rename images
        :rtype: function

        :EXAMPLE:

        .. code:: python

            p = ee.Geometry.Point(-71.72029495239258, -42.78997046797438)
            collection = ee.ImageCollection("COPERNICUS/S2").filterBounds(p)
            image = ee.Image(collection.first())

            f = Image.Mapping.rename_bands({"B2":"BLUE", "B3":"GREEN"})
            renamed = collection.map(f)
            i = ee.Image(renamed.first())

            print get_value(image, p)
            print get_value(i, p)

        >> {u'B1': 0.1009, u'B2': 0.078, u'B3': 0.057}
        >> {u'BLUE': 0.1009, u'GREEN': 0.078, u'B3': 0.057}
        """
        def wrap(img):
            return renameDict(img, names)
        return wrap

    @staticmethod
    def sumBands(name="sum", bands=None):
        """ Adds all *bands* values and puts the result on *name*.

        .. code:: python

            col = ee.ImageCollection("LANDSAT/LC8_L1T_TOA_FMASK")
            fsum = Image.Mapping.sumBands("added_bands", ("B1", "B2", "B3"))
            newcol = col.map(fsum)

        :param name: name for the band that contains the added values of bands
        :type name: str
        :param bands: names of the bands to be added. If None (default) it sums
            all bands
        :type bands: tuple
        :return: The function to use in ee.ImageCollection.map()
        :rtype: function
        """
        def wrap(img):
            return sumBands(img, name, bands)
        return wrap

    @staticmethod
    def addConstantBands(value=None, *names, **pairs):
        def apply(img):
            return addConstantBands(img, value, *names, **pairs)
        return apply

    @staticmethod
    def compute_bits(start, end, newName):
        def wrap(img):
            return img.compute_bits(img, start, end, newName)
        return wrap

    @staticmethod
    def good_pix(retain=None, drop=None, name='good_pix'):
        def wrap(img):
            return goodPix(img, retain, drop, name)
        return wrap


class Classification(object):
    """ Class holding (static) methods for classified images. """
    @staticmethod
    def vectorize(image, categories, label='label'):
        """ Reduce to vectors the selected classes fro a classified image

        :param categories: the categories to vectorize
        :type categories: list

        """
        def over_cat(cat, ini):
            cat = ee.Number(cat)
            ini = ee.Image(ini)
            return ini.add(image.eq(cat).multiply(cat))

        filtered = ee.Image(
            ee.List(categories).iterate(over_cat,
                                        empty(0, [label])))

        out = filtered.neq(0)
        filtered = filtered.updateMask(out)

        return filtered.reduceToVectors(**{
            'scale': 30,
            'maxPixels':1e13,
            'labelProperty': label})<|MERGE_RESOLUTION|>--- conflicted
+++ resolved
@@ -8,55 +8,6 @@
 import math
 from . import ee_list
 from ..utils import castImage
-
-
-def _add_suffix_prefix(image, value, option, bands=None):
-    """ Internal function to handle addPrefix and addSuffix """
-    if bands:
-        bands = ee.List(bands)
-
-    addon = ee.String(value)
-
-    allbands = image.bandNames()
-    bands_ = ee.List(ee.Algorithms.If(bands, bands, allbands))
-
-    def over_bands(band, first):
-        all = ee.List(first)
-        options = ee.Dictionary({
-            'suffix': ee.String(band).cat(addon),
-            'prefix': addon.cat(ee.String(band))
-        })
-        return all.replace(band, ee.String(options.get(option)))
-
-    newbands = bands_.iterate(over_bands, allbands)
-    newbands = ee.List(newbands)
-    return image.select(allbands, newbands)
-
-
-def addSuffix(image, suffix, bands=None):
-    """ Add a suffix to the specified bands
-
-    :param suffix: the value to add as a suffix
-    :type suffix: str
-    :param bands: the bands to apply the suffix. If None, suffix will fill
-        all bands
-    :type bands: list
-    :rtype: ee.Image
-    """
-    return _add_suffix_prefix(image, suffix, 'suffix', bands)
-
-
-def addPrefix(image, prefix, bands=None):
-    """ Add a prefix to the specified bands
-
-    :param prefix: the value to add as a prefix
-    :type prefix: str
-    :param bands: the bands to apply the prefix. If None, prefix will fill
-        all bands
-    :type bands: list
-    :rtype: ee.Image
-    """
-    return _add_suffix_prefix(image, prefix, 'prefix', bands)
 
 
 def _add_suffix_prefix(image, value, option, bands=None):
@@ -257,13 +208,8 @@
     return image.select(diff)
 
 
-<<<<<<< HEAD
-def parametrize(image, range_from, range_to, bands=None):
-    """ Parametrize from a original known range to a fixed new range
-=======
 def parametrize(image, range_from, range_to, bands=None, drop=False):
     """ Parametrize from a original **known** range to a fixed new range
->>>>>>> 56bf04e7
 
     :param range_from: Original range. example: (0, 5000)
     :type range_from: tuple
@@ -629,8 +575,6 @@
     return fc
 
 
-<<<<<<< HEAD
-=======
 def renamePattern(image, pattern, bands=None):
     """ Rename the bands of the parsed image with the given pattern
 
@@ -886,7 +830,6 @@
     return result.rename(name)
 
 
->>>>>>> 56bf04e7
 class Mapping(object):
     """ Mapping functions to map over ImageCollections """
 
