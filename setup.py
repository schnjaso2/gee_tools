--- conflicted
+++ resolved
@@ -25,13 +25,8 @@
     keywords='google earth engine raster image processing gis satelite',
     packages=find_packages(exclude=('docs', 'js')),
     include_package_data=True,
-<<<<<<< HEAD
-    install_requires=['requests', 'Pillow', 'simpleeval', 'pyshp',
-                      'folium', 'ipyleaflet', 'traitlets', 'pygal'],
-=======
     install_requires=['requests', 'Pillow', 'ipyleaflet', 'folium', 'pyshp',
                       'pygal', 'pandas', 'ipywidgets'],
->>>>>>> 0b5d812d
     extras_require={
     'dev': [],
     'docs': [],
